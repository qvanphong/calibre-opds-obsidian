# Calibre-web Obsidian integration
Integrate you [Calibre-web](https://github.com/janeczku/calibre-web) into Obsidian for Read & Note workflow

![demo](https://github.com/qvanphong/calibre-web-obsidian/blob/docs/public/demo.gif)
## ✨ Features:
- Browse your Calibre-web right in Obsidian
- Read PDF & Epub with tiny space
- Integrated with PDF++ for an excel PDF reading experience
- Built-in EPUB Reader
- Theme setting

## 🚀 Installation

### Manual Installation
1. Download the latest release from the [GitHub releases page](https://github.com/qvanphong/calibre-web-obsidian/releases)
2. Extract the files to your `.obsidian/plugins/calibre-web/` folder
3. Enable the plugin in Obsidian's Community Plugins settings

### BRAT
1. Install BRAT from the [BRAT's Github page](https://github.com/TfTHacker/obsidian42-brat)
2. In BRAT setting, add Calibre-web Obsidian plugin repo into (https://github.com/qvanphong/calibre-web-obsidian)
3. Choose wanted version & enjoy ;)

### From Obsidian Community Plugins (Coming Soon)

## Want to use with Calibre instead of Calibre-web?
I got your back ;)

<video src="https://github.com/user-attachments/assets/32cb2c5e-7140-4fc6-89df-16a83aa898f3"></video>

<<<<<<< HEAD
- First, setting your calibre content server, don't forget to force to use username & password for security
=======
- First, setting your calibre content server, don't forget to force to use username & password for secure
- ‼️ Go to **Preference** -> **Sharing over the net** -> **Advanced** -> **Choose the type of authentication used** to **basic** 
>>>>>>> 060feaec
- Copy the necessaries information like: **Content Server URL, Username & Password**
- Add it into the **Calibre-web Obsidian** in Obsidian's setting
- Enjoy

## Be aware
This plugin might expose your Calibre-web username & password to your internet history & through your vault, make sure you are having your Calibre-web in secure (through VPN or something like that)

## TODO
- [ ] Highlight for EPUB reader<|MERGE_RESOLUTION|>--- conflicted
+++ resolved
@@ -28,12 +28,9 @@
 
 <video src="https://github.com/user-attachments/assets/32cb2c5e-7140-4fc6-89df-16a83aa898f3"></video>
 
-<<<<<<< HEAD
+
 - First, setting your calibre content server, don't forget to force to use username & password for security
-=======
-- First, setting your calibre content server, don't forget to force to use username & password for secure
 - ‼️ Go to **Preference** -> **Sharing over the net** -> **Advanced** -> **Choose the type of authentication used** to **basic** 
->>>>>>> 060feaec
 - Copy the necessaries information like: **Content Server URL, Username & Password**
 - Add it into the **Calibre-web Obsidian** in Obsidian's setting
 - Enjoy
